from __future__ import absolute_import, division, print_function
import copy
import datetime
import os
import os.path as osp
import time
from collections import OrderedDict

import matplotlib.pyplot as plt
import numpy as np
import torch
from torch.nn import functional as F
from torch.utils.tensorboard import SummaryWriter

from torchreid import metrics
from torchreid.losses import DeepSupervision
from torchreid.utils import (AverageMeter, MetricMeter, get_model_attr,
                             open_all_layers, open_specified_layers,
                             re_ranking, save_checkpoint,
                             visualize_ranked_results)


class Engine:
    r"""A generic base Engine class for both image- and video-reid.

    Args:
        datamanager (DataManager): an instance of ``torchreid.data.ImageDataManager``
            or ``torchreid.data.VideoDataManager``.
        use_gpu (bool, optional): use gpu. Default is True.
    """

    def __init__(self, datamanager, models, optimizers, schedulers,
                 use_gpu=True, save_chkpt=True, train_patience = 10, lb_lr = 1e-5, early_stoping=False):

        self.datamanager = datamanager
        self.train_loader = self.datamanager.train_loader
        self.test_loader = self.datamanager.test_loader
        self.use_gpu = (torch.cuda.is_available() and use_gpu)
        self.save_chkpt = save_chkpt
        self.writer = None

        self.start_epoch = 0
        self.fixbase_epoch = 0
        self.iter_to_wait = 0
        self.best_metric = 0.0
        self.max_epoch = None
        self.num_batches = None
        self.epoch = None
        self.lb_lr = lb_lr
        self.train_patience = train_patience
        self.early_stoping = early_stoping

        self.models = OrderedDict()
        self.optims = OrderedDict()
        self.scheds = OrderedDict()

        if isinstance(models, (tuple, list)):
            assert isinstance(optimizers, (tuple, list))
            assert isinstance(schedulers, (tuple, list))

            num_models = len(models)
            assert len(optimizers) == num_models
            assert len(schedulers) == num_models

            for model_id, (model, optimizer, scheduler) in enumerate(zip(models, optimizers, schedulers)):
                self.register_model(f'model_{model_id}', model, optimizer, scheduler)
        else:
            assert not isinstance(optimizers, (tuple, list))
            assert not isinstance(schedulers, (tuple, list))

            self.register_model('model', models, optimizers, schedulers)

    def register_model(self, name='model', model=None, optim=None, sched=None):
        if self.__dict__.get('models') is None:
            raise AttributeError(
                'Cannot assign model before super().__init__() call'
            )

        if self.__dict__.get('optims') is None:
            raise AttributeError(
                'Cannot assign optim before super().__init__() call'
            )

        if self.__dict__.get('scheds') is None:
            raise AttributeError(
                'Cannot assign sched before super().__init__() call'
            )

        self.models[name] = model
        self.optims[name] = optim
        self.scheds[name] = sched

    def get_model_names(self, names=None):
        names_real = list(self.models.keys())
        if names is not None:
            if not isinstance(names, list):
                names = [names]
            for name in names:
                assert name in names_real
            return names
        else:
            return names_real

    def save_model(self, epoch, save_dir, is_best=False):
        names = self.get_model_names()

        for name in names:
            ckpt_path = save_checkpoint(
                            {
                                'state_dict': self.models[name].state_dict(),
                                'epoch': epoch + 1,
                                'optimizer': self.optims[name].state_dict(),
                                'scheduler': self.scheds[name].state_dict(),
                                'num_classes': self.datamanager.num_train_pids,
                                'classes_map': self.datamanager.train_loader.dataset.classes
                            },
                            osp.join(save_dir, name),
                            is_best=is_best
                        )
            latest_name = osp.join(save_dir, 'latest.pth')
            if osp.lexists(latest_name):
                os.remove(latest_name)
            os.symlink(ckpt_path, latest_name)

    def set_model_mode(self, mode='train', names=None):
        assert mode in ['train', 'eval', 'test']
        names = self.get_model_names(names)

        for name in names:
            if mode == 'train':
                self.models[name].train()
            else:
                self.models[name].eval()

    def get_current_lr(self, names=None):
        names = self.get_model_names(names)
        name = names[0]
        return self.optims[name].param_groups[0]['lr']

    def update_lr(self, names=None, output_avg_metric=None):
        names = self.get_model_names(names)

        for name in names:
            if self.scheds[name] is not None:
                if self.scheds[name].__class__.__name__ in ['ReduceLROnPlateau', 'WarmupScheduler']:
                    self.scheds[name].step(metrics=output_avg_metric)
                else:
                    self.scheds[name].step()

    def exit_on_plataeu(self, top1, top5, mAP):
            name = self.get_model_names()[0]
            current_lr = self.get_current_lr()

            if current_lr == self.lb_lr:
                current_metric = np.round(top1, 4)
                if (self.best_metric >= current_metric):
                    self.iter_to_wait += 1
                    if self.iter_to_wait >= self.train_patience:
                        print("The training stopped due to no improvements for {} epochs".format(self.train_patience))
                        return True
                else:
                    self.best_metric = current_metric
                    self.iter_to_wait = 0

            return False

    def run(
        self,
        save_dir='log',
        tb_log_dir='',
        max_epoch=0,
        start_epoch=0,
        print_freq=10,
        fixbase_epoch=0,
        open_layers=None,
        start_eval=0,
        eval_freq=-1,
        test_only=False,
        dist_metric='euclidean',
        normalize_feature=False,
        visrank=False,
        visrank_topk=10,
        use_metric_cuhk03=False,
        ranks=(1, 5, 10, 20),
        rerank=False,
        lr_finder = False,
        **kwargs
    ):
        r"""A unified pipeline for training and evaluating a model.

        Args:
            save_dir (str): directory to save model.
            max_epoch (int): maximum epoch.
            start_epoch (int, optional): starting epoch. Default is 0.
            print_freq (int, optional): print_frequency. Default is 10.
            fixbase_epoch (int, optional): number of epochs to train ``open_layers`` (new layers)
                while keeping base layers frozen. Default is 0. ``fixbase_epoch`` is counted
                in ``max_epoch``.
            open_layers (str or list, optional): layers (attribute names) open for training.
            start_eval (int, optional): from which epoch to start evaluation. Default is 0.
            eval_freq (int, optional): evaluation frequency. Default is -1 (meaning evaluation
                is only performed at the end of training).
            test_only (bool, optional): if True, only runs evaluation on test datasets.
                Default is False.
            dist_metric (str, optional): distance metric used to compute distance matrix
                between query and gallery. Default is "euclidean".
            normalize_feature (bool, optional): performs L2 normalization on feature vectors before
                computing feature distance. Default is False.
            visrank (bool, optional): visualizes ranked results. Default is False. It is recommended to
                enable ``visrank`` when ``test_only`` is True. The ranked images will be saved to
                "save_dir/visrank_dataset", e.g. "save_dir/visrank_market1501".
            visrank_topk (int, optional): top-k ranked images to be visualized. Default is 10.
            use_metric_cuhk03 (bool, optional): use single-gallery-shot setting for cuhk03.
                Default is False. This should be enabled when using cuhk03 classic split.
            ranks (list, optional): cmc ranks to be computed. Default is [1, 5, 10, 20].
            rerank (bool, optional): uses person re-ranking (by Zhong et al. CVPR'17).
                Default is False. This is only enabled when test_only=True.
        """
        if visrank and not test_only:
            raise ValueError('visrank can be set to True only if test_only=True')

        if test_only:
            self.test(
                0,
                dist_metric=dist_metric,
                normalize_feature=normalize_feature,
                visrank=visrank,
                visrank_topk=visrank_topk,
                save_dir=save_dir,
                use_metric_cuhk03=use_metric_cuhk03,
                ranks=ranks,
                rerank=rerank,
            )
            return

        if self.writer is None:
            log_dir = tb_log_dir if len(tb_log_dir) else save_dir
            self.writer = SummaryWriter(log_dir=log_dir)

        time_start = time.time()
        top1 = None
        self.start_epoch = start_epoch
        self.max_epoch = max_epoch
        self.fixbase_epoch = fixbase_epoch
        print('=> Start training')

        for self.epoch in range(self.start_epoch, self.max_epoch):

            self.train(
                print_freq=print_freq,
                fixbase_epoch=fixbase_epoch,
                open_layers=open_layers,
                lr_finder = lr_finder
            )

            if ((self.epoch + 1) >= start_eval
               and eval_freq > 0
               and (self.epoch+1) % eval_freq == 0
               and (self.epoch + 1) != self.max_epoch):

                top1, top5, mAP = self.test(
                    self.epoch,
                    dist_metric=dist_metric,
                    normalize_feature=normalize_feature,
                    visrank=visrank,
                    visrank_topk=visrank_topk,
                    save_dir=save_dir,
                    use_metric_cuhk03=use_metric_cuhk03,
                    ranks=ranks,
                    lr_finder = lr_finder
                )
                if self.save_chkpt and not lr_finder:
                    self.save_model(self.epoch, save_dir)

                if lr_finder:
                    print(f"epoch: {self.epoch}\t top1: {top1}\t lr: {self.get_current_lr()}")

            if (self.early_stoping and
                not lr_finder and
                self.exit_on_plataeu(top1, top5, mAP)):
                    break

        if self.max_epoch > 0:
            print('=> Final test')
            top1_final, top5, mAP = self.test(
                self.epoch,
                dist_metric=dist_metric,
                normalize_feature=normalize_feature,
                visrank=visrank,
                visrank_topk=visrank_topk,
                save_dir=save_dir,
                use_metric_cuhk03=use_metric_cuhk03,
                ranks=ranks,
                lr_finder = lr_finder
            )
            if self.save_chkpt and not lr_finder:
                self.save_model(self.epoch, save_dir)
            if top1 and lr_finder:
                top1 = max(top1, top1_final)
                print(f"epoch: {self.epoch}\t top1: {top1}\t lr: {self.get_current_lr()}")

        elapsed = round(time.time() - time_start)
        elapsed = str(datetime.timedelta(seconds=elapsed))
        print('Elapsed {}'.format(elapsed))

        if self.writer is not None:
            self.writer.close()

        return top1

    def train(self, print_freq=10, fixbase_epoch=0, open_layers=None, lr_finder=False):
        losses = MetricMeter()
        batch_time = AverageMeter()
        data_time = AverageMeter()
        accuracy = AverageMeter()

        self.set_model_mode('train')

        self.two_stepped_transfer_learning(
            self.epoch, fixbase_epoch, open_layers
        )

        self.num_batches = len(self.train_loader)
        end = time.time()
        for self.batch_idx, data in enumerate(self.train_loader):
            data_time.update(time.time() - end)

            loss_summary, avg_acc = self.forward_backward(data)
            batch_time.update(time.time() - end)

            losses.update(loss_summary)
            accuracy.update(avg_acc)

            if not lr_finder and ((self.batch_idx + 1) % print_freq) == 0:
                nb_this_epoch = self.num_batches - (self.batch_idx + 1)
                nb_future_epochs = (self.max_epoch - (self.epoch + 1)) * self.num_batches
                eta_seconds = batch_time.avg * (nb_this_epoch+nb_future_epochs)
                eta_str = str(datetime.timedelta(seconds=int(eta_seconds)))
                print(
                    'epoch: [{0}/{1}][{2}/{3}]\t'
                    'time {batch_time.val:.3f} ({batch_time.avg:.3f})\t'
                    'data {data_time.val:.3f} ({data_time.avg:.3f})\t'
                    'cls acc {accuracy.val:.3f} ({accuracy.avg:.3f})\t'
                    'eta {eta}\t'
                    '{losses}\t'
                    'lr {lr:.6f}'.format(
                        self.epoch + 1,
                        self.max_epoch,
                        self.batch_idx + 1,
                        self.num_batches,
                        batch_time=batch_time,
                        data_time=data_time,
                        accuracy=accuracy,
                        eta=eta_str,
                        losses=losses,
                        lr=self.get_current_lr()
                    )
                )

            if self.writer is not None and not lr_finder:
                n_iter = self.epoch * self.num_batches + self.batch_idx
                self.writer.add_scalar('Train/time', batch_time.avg, n_iter)
                self.writer.add_scalar('Train/data', data_time.avg, n_iter)
                self.writer.add_scalar('Aux/lr', self.get_current_lr(), n_iter)
                self.writer.add_scalar('Accuracy/train', accuracy.avg, n_iter)
                for name, meter in losses.meters.items():
                    self.writer.add_scalar('Loss/' + name, meter.avg, n_iter)

            end = time.time()

        if not lr_finder:
            self.update_lr(output_avg_metric = losses.meters['loss'].avg)

    def forward_backward(self, data):
        raise NotImplementedError

    def test(
        self,
        epoch,
        dist_metric='euclidean',
        normalize_feature=False,
        visrank=False,
        visrank_topk=10,
        save_dir='',
        use_metric_cuhk03=False,
        ranks=(1, 5, 10, 20),
        rerank=False,
        lr_finder = False
    ):
        r"""Tests model on target datasets.

        .. note::

            This function has been called in ``run()``.

        .. note::

            The test pipeline implemented in this function suits both image- and
            video-reid. In general, a subclass of Engine only needs to re-implement
            ``extract_features()`` and ``parse_data_for_eval()`` (most of the time),
            but not a must. Please refer to the source code for more details.
        """
        self.set_model_mode('eval')
        targets = list(self.test_loader.keys())
        top1, mAP, top5 = [None]*3
        for dataset_name in targets:
            domain = 'source' if dataset_name in self.datamanager.sources else 'target'
            print('##### Evaluating {} ({}) #####'.format(dataset_name, domain))

            for model_name, model in self.models.items():
                if get_model_attr(model, 'classification'):
                    top1, top5, mAP = self._evaluate_classification(
                        model=model,
                        epoch=epoch,
                        data_loader=self.test_loader[dataset_name]['query'],
                        model_name=model_name,
                        dataset_name=dataset_name,
                        ranks=ranks,
                        lr_finder = lr_finder
                    )
                elif get_model_attr(model, 'contrastive'):
                    pass
                elif dataset_name == 'lfw':
                    self._evaluate_pairwise(
                        model=model,
                        epoch=epoch,
                        data_loader=self.test_loader[dataset_name]['pairs'],
                        model_name=model_name
                    )
                else:
                    top1, top5, mAP = self._evaluate_reid(
                        model=model,
                        epoch=epoch,
                        model_name=model_name,
                        dataset_name=dataset_name,
                        query_loader=self.test_loader[dataset_name]['query'],
                        gallery_loader=self.test_loader[dataset_name]['gallery'],
                        dist_metric=dist_metric,
                        normalize_feature=normalize_feature,
                        visrank=visrank,
                        visrank_topk=visrank_topk,
                        save_dir=save_dir,
                        use_metric_cuhk03=use_metric_cuhk03,
                        ranks=ranks,
                        rerank=rerank,
                        lr_finder = lr_finder
                    )
        return  top1, top5, mAP

    @torch.no_grad()
    def _evaluate_classification(self, model, epoch, data_loader, model_name, dataset_name, ranks, lr_finder):
        labelmap = []
<<<<<<< HEAD
        if len(data_loader.dataset.classes) and len(model.module.classification_classes) and \
                len(data_loader.dataset.classes) < len(model.module.classification_classes):
=======
        if data_loader.dataset.classes and get_model_attr(model, 'classification_classes') and \
                len(data_loader.dataset.classes) < len(get_model_attr(model, 'classification_classes')):
>>>>>>> d1a9c9e3
            for class_name in sorted(data_loader.dataset.classes.keys()):
                labelmap.append(data_loader.dataset.classes[class_name])

        cmc, mAP, norm_cm = metrics.evaluate_classification(data_loader, model, self.use_gpu, ranks, labelmap)

        if self.writer is not None and not lr_finder:
            self.writer.add_scalar('Val/{}/{}/mAP'.format(dataset_name, model_name), mAP, epoch + 1)
            for i, r in enumerate(ranks):
                self.writer.add_scalar('Val/{}/{}/Rank-{}'.format(dataset_name, model_name, r), cmc[i], epoch + 1)

        if not lr_finder:
            print('** Results ({}) **'.format(model_name))
            print('mAP: {:.2%}'.format(mAP))
            for i, r in enumerate(ranks):
                print('Rank-{:<3}: {:.2%}'.format(r, cmc[i]))
            if norm_cm.shape[0] <= 20:
                metrics.show_confusion_matrix(norm_cm)

        return cmc[0], cmc[1], mAP

    @torch.no_grad()
    def _evaluate_pairwise(self, model, epoch, data_loader, model_name):
        same_acc, diff_acc, overall_acc, auc, avg_optimal_thresh = metrics.evaluate_lfw(
            data_loader, model, verbose=False
        )

        if self.writer is not None:
            self.writer.add_scalar('Val/LFW/{}/same_accuracy'.format(model_name), same_acc, epoch + 1)
            self.writer.add_scalar('Val/LFW/{}/diff_accuracy'.format(model_name), diff_acc, epoch + 1)
            self.writer.add_scalar('Val/LFW/{}/accuracy'.format(model_name), overall_acc, epoch + 1)
            self.writer.add_scalar('Val/LFW/{}/AUC'.format(model_name), auc, epoch + 1)

        print('\n** Results ({}) **'.format(model_name))
        print('Accuracy: {:.2%}'.format(overall_acc))
        print('Accuracy on positive pairs: {:.2%}'.format(same_acc))
        print('Accuracy on negative pairs: {:.2%}'.format(diff_acc))
        print('Average threshold: {:.2}'.format(avg_optimal_thresh))

    @torch.no_grad()
    def _evaluate_reid(
        self,
        model,
        epoch,
        dataset_name='',
        query_loader=None,
        gallery_loader=None,
        dist_metric='euclidean',
        normalize_feature=False,
        visrank=False,
        visrank_topk=10,
        save_dir='',
        use_metric_cuhk03=False,
        ranks=(1, 5, 10, 20),
        rerank=False,
        model_name='',
        lr_finder = False
    ):
        def _feature_extraction(data_loader):
            f_, pids_, camids_ = [], [], []
            for batch_idx, data in enumerate(data_loader):
                imgs, pids, camids = self.parse_data_for_eval(data)
                if self.use_gpu:
                    imgs = imgs.cuda()

                features = model(imgs),
                features = features.data.cpu()

                f_.append(features)
                pids_.extend(pids)
                camids_.extend(camids)

            f_ = torch.cat(f_, 0)
            pids_ = np.asarray(pids_)
            camids_ = np.asarray(camids_)

            return f_, pids_, camids_

        qf, q_pids, q_camids = _feature_extraction(query_loader)
        gf, g_pids, g_camids = _feature_extraction(gallery_loader)

        if normalize_feature:
            qf = F.normalize(qf, p=2, dim=1)
            gf = F.normalize(gf, p=2, dim=1)

        distmat = metrics.compute_distance_matrix(qf, gf, dist_metric)
        distmat = distmat.numpy()

        if rerank:
            distmat_qq = metrics.compute_distance_matrix(qf, qf, dist_metric)
            distmat_gg = metrics.compute_distance_matrix(gf, gf, dist_metric)
            distmat = re_ranking(distmat, distmat_qq, distmat_gg)

        cmc, mAP = metrics.evaluate_rank(
            distmat,
            q_pids,
            g_pids,
            q_camids,
            g_camids,
            use_metric_cuhk03=use_metric_cuhk03
        )

        if self.writer is not None and not lr_finder:
            self.writer.add_scalar('Val/{}/{}/mAP'.format(dataset_name, model_name), mAP, epoch + 1)
            for r in ranks:
                self.writer.add_scalar('Val/{}/{}/Rank-{}'.format(dataset_name, model_name, r), cmc[r - 1], epoch + 1)
        if not lr_finder:
            print('** Results ({}) **'.format(model_name))
            print('mAP: {:.2%}'.format(mAP))
            print('CMC curve')
            for r in ranks:
                print('Rank-{:<3}: {:.2%}'.format(r, cmc[r - 1]))

        if visrank and not lr_finder:
            visualize_ranked_results(
                distmat,
                self.datamanager.fetch_test_loaders(dataset_name),
                self.datamanager.data_type,
                width=self.datamanager.width,
                height=self.datamanager.height,
                save_dir=osp.join(save_dir, 'visrank_' + dataset_name),
                topk=visrank_topk
            )

        return cmc[0], cmc[1], mAP

    @staticmethod
    def compute_loss(criterion, outputs, targets, **kwargs):
        if isinstance(outputs, (tuple, list)):
            loss = DeepSupervision(criterion, outputs, targets, **kwargs)
        else:
            loss = criterion(outputs, targets, **kwargs)
        return loss

    @staticmethod
    def parse_data_for_train(data, output_dict=False, enable_masks=False, use_gpu=False):
        imgs = data[0]

        obj_ids = data[1]
        if use_gpu:
            imgs = imgs.cuda()
            obj_ids = obj_ids.cuda()

        if output_dict:
            if len(data) > 3:
                dataset_ids = data[3].cuda() if use_gpu else data[3]

                masks = None
                if enable_masks:
                    masks = data[4].cuda() if use_gpu else data[4]

                attr = [record.cuda() if use_gpu else record for record in data[5:]]
                if len(attr) == 0:
                    attr = None
            else:
                dataset_ids = torch.zeros_like(obj_ids)
                masks = None
                attr = None

            return dict(img=imgs, obj_id=obj_ids, dataset_id=dataset_ids, mask=masks, attr=attr)
        else:
            return imgs, obj_ids

    @staticmethod
    def parse_data_for_eval(data):
        imgs = data[0]
        obj_ids = data[1]
        cam_ids = data[2]

        return imgs, obj_ids, cam_ids

    def two_stepped_transfer_learning(self, epoch, fixbase_epoch, open_layers):
        """Two-stepped transfer learning.

        The idea is to freeze base layers for a certain number of epochs
        and then open all layers for training.

        Reference: https://arxiv.org/abs/1611.05244
        """

        if (epoch + 1) <= fixbase_epoch and open_layers is not None:
            print('* Only train {} (epoch: {}/{})'.format(open_layers, epoch + 1, fixbase_epoch))

            for model in self.models.values():
                open_specified_layers(model, open_layers, strict=False)
        else:
            for model in self.models.values():
                open_all_layers(model)<|MERGE_RESOLUTION|>--- conflicted
+++ resolved
@@ -450,13 +450,10 @@
     @torch.no_grad()
     def _evaluate_classification(self, model, epoch, data_loader, model_name, dataset_name, ranks, lr_finder):
         labelmap = []
-<<<<<<< HEAD
-        if len(data_loader.dataset.classes) and len(model.module.classification_classes) and \
-                len(data_loader.dataset.classes) < len(model.module.classification_classes):
-=======
+        
         if data_loader.dataset.classes and get_model_attr(model, 'classification_classes') and \
                 len(data_loader.dataset.classes) < len(get_model_attr(model, 'classification_classes')):
->>>>>>> d1a9c9e3
+          
             for class_name in sorted(data_loader.dataset.classes.keys()):
                 labelmap.append(data_loader.dataset.classes[class_name])
 

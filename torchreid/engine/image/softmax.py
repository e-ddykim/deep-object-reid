from __future__ import division, print_function, absolute_import

from torchreid import metrics
from torchreid.losses import CrossEntropyLoss

from ..engine import Engine


class ImageSoftmaxEngine(Engine):
    r"""Softmax-loss engine for image-reid.

    Args:
        datamanager (DataManager): an instance of ``torchreid.data.ImageDataManager``
            or ``torchreid.data.VideoDataManager``.
        model (nn.Module): model instance.
        optimizer (Optimizer): an Optimizer.
        scheduler (LRScheduler, optional): if None, no learning rate decay will be performed.
        use_gpu (bool, optional): use gpu. Default is True.
        label_smooth (bool, optional): use label smoothing regularizer. Default is True.

    Examples::
        
        import torchreid
        datamanager = torchreid.data.ImageDataManager(
            root='path/to/reid-data',
            sources='market1501',
            height=256,
            width=128,
            combineall=False,
            batch_size=32
        )
        model = torchreid.models.build_model(
            name='resnet50',
            num_classes=datamanager.num_train_pids,
            loss='softmax'
        )
        model = model.cuda()
        optimizer = torchreid.optim.build_optimizer(
            model, optim='adam', lr=0.0003
        )
        scheduler = torchreid.optim.build_lr_scheduler(
            optimizer,
            lr_scheduler='single_step',
            stepsize=20
        )
        engine = torchreid.engine.ImageSoftmaxEngine(
            datamanager, model, optimizer, scheduler=scheduler
        )
        engine.run(
            max_epoch=60,
            save_dir='log/resnet50-softmax-market1501',
            print_freq=10
        )
    """

    def __init__(
        self,
        datamanager,
        model,
        optimizer,
        scheduler=None,
        use_gpu=True,
        label_smooth=True,
        conf_penalty=0.0
    ):
<<<<<<< HEAD
        super(ImageSoftmaxEngine, self).__init__(datamanager, model, optimizer, scheduler, use_gpu)
=======
        super(ImageSoftmaxEngine, self).__init__(datamanager, use_gpu)

        self.model = model
        self.optimizer = optimizer
        self.scheduler = scheduler
        self.register_model('model', model, optimizer, scheduler)
>>>>>>> b2e956ca

        self.main_real_loss = CrossEntropyLoss(
            use_gpu=self.use_gpu,
            label_smooth=label_smooth,
            conf_penalty=conf_penalty
        )

<<<<<<< HEAD
    def train(
        self,
        epoch,
        max_epoch,
        writer,
        print_freq=10,
        fixbase_epoch=0,
        open_layers=None
    ):
        losses = AverageMeter()
        accs = AverageMeter()
        batch_time = AverageMeter()
        data_time = AverageMeter()

        self.model.train()
        if (epoch + 1) <= fixbase_epoch and open_layers is not None:
            print(
                '* Only train {} (epoch: {}/{})'.format(
                    open_layers, epoch + 1, fixbase_epoch
                )
            )
            open_specified_layers(self.model, open_layers)
        else:
            open_all_layers(self.model)

        num_batches = len(self.train_loader)
        end = time.time()
        for batch_idx, data in enumerate(self.train_loader):
            data_time.update(time.time() - end)

            imgs, pids = self._parse_data_for_train(data)
            if self.use_gpu:
                imgs = imgs.cuda()
                pids = pids.cuda()

            self.optimizer.zero_grad()

            outputs = self.model(imgs)
            loss = self._compute_loss(self.main_real_loss, outputs, pids)

            loss.backward()
            self.optimizer.step()

            batch_time.update(time.time() - end)
=======
    def forward_backward(self, data):
        imgs, pids = self.parse_data_for_train(data)
>>>>>>> b2e956ca

        if self.use_gpu:
            imgs = imgs.cuda()
            pids = pids.cuda()

        outputs = self.model(imgs)
        loss = self.compute_loss(self.criterion, outputs, pids)

<<<<<<< HEAD
            if writer is not None:
                n_iter = epoch*num_batches + batch_idx
                writer.add_scalar('Train/Time', batch_time.avg, n_iter)
                writer.add_scalar('Train/Data', data_time.avg, n_iter)
                writer.add_scalar('Train/Loss', losses.avg, n_iter)
                writer.add_scalar('Train/Acc', accs.avg, n_iter)
                writer.add_scalar('Train/Lr', self.optimizer.param_groups[0]['lr'], n_iter)
=======
        self.optimizer.zero_grad()
        loss.backward()
        self.optimizer.step()
>>>>>>> b2e956ca

        loss_summary = {
            'loss': loss.item(),
            'acc': metrics.accuracy(outputs, pids)[0].item()
        }

        return loss_summary<|MERGE_RESOLUTION|>--- conflicted
+++ resolved
@@ -63,16 +63,12 @@
         label_smooth=True,
         conf_penalty=0.0
     ):
-<<<<<<< HEAD
-        super(ImageSoftmaxEngine, self).__init__(datamanager, model, optimizer, scheduler, use_gpu)
-=======
         super(ImageSoftmaxEngine, self).__init__(datamanager, use_gpu)
 
         self.model = model
         self.optimizer = optimizer
         self.scheduler = scheduler
         self.register_model('model', model, optimizer, scheduler)
->>>>>>> b2e956ca
 
         self.main_real_loss = CrossEntropyLoss(
             use_gpu=self.use_gpu,
@@ -80,55 +76,8 @@
             conf_penalty=conf_penalty
         )
 
-<<<<<<< HEAD
-    def train(
-        self,
-        epoch,
-        max_epoch,
-        writer,
-        print_freq=10,
-        fixbase_epoch=0,
-        open_layers=None
-    ):
-        losses = AverageMeter()
-        accs = AverageMeter()
-        batch_time = AverageMeter()
-        data_time = AverageMeter()
-
-        self.model.train()
-        if (epoch + 1) <= fixbase_epoch and open_layers is not None:
-            print(
-                '* Only train {} (epoch: {}/{})'.format(
-                    open_layers, epoch + 1, fixbase_epoch
-                )
-            )
-            open_specified_layers(self.model, open_layers)
-        else:
-            open_all_layers(self.model)
-
-        num_batches = len(self.train_loader)
-        end = time.time()
-        for batch_idx, data in enumerate(self.train_loader):
-            data_time.update(time.time() - end)
-
-            imgs, pids = self._parse_data_for_train(data)
-            if self.use_gpu:
-                imgs = imgs.cuda()
-                pids = pids.cuda()
-
-            self.optimizer.zero_grad()
-
-            outputs = self.model(imgs)
-            loss = self._compute_loss(self.main_real_loss, outputs, pids)
-
-            loss.backward()
-            self.optimizer.step()
-
-            batch_time.update(time.time() - end)
-=======
     def forward_backward(self, data):
         imgs, pids = self.parse_data_for_train(data)
->>>>>>> b2e956ca
 
         if self.use_gpu:
             imgs = imgs.cuda()
@@ -137,19 +86,9 @@
         outputs = self.model(imgs)
         loss = self.compute_loss(self.criterion, outputs, pids)
 
-<<<<<<< HEAD
-            if writer is not None:
-                n_iter = epoch*num_batches + batch_idx
-                writer.add_scalar('Train/Time', batch_time.avg, n_iter)
-                writer.add_scalar('Train/Data', data_time.avg, n_iter)
-                writer.add_scalar('Train/Loss', losses.avg, n_iter)
-                writer.add_scalar('Train/Acc', accs.avg, n_iter)
-                writer.add_scalar('Train/Lr', self.optimizer.param_groups[0]['lr'], n_iter)
-=======
         self.optimizer.zero_grad()
         loss.backward()
         self.optimizer.step()
->>>>>>> b2e956ca
 
         loss_summary = {
             'loss': loss.item(),

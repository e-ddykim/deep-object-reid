--- conflicted
+++ resolved
@@ -206,31 +206,12 @@
                 m.bias.data.zero_()
 
     def forward(self, x, return_featuremaps=False, get_embeddings=False, gt_labels=None):
-<<<<<<< HEAD
-        if self.input_IN is not None:
-            x = self.input_IN(x)
-
-        y = self.extract_features(x)
-        if return_featuremaps and not self.is_classification():
-            return y
-
-        with no_nncf_head_context():
-            glob_features, logits = self.infer_head(y, skip_pool=False)
-        if self.training and self.self_challenging_cfg.enable and gt_labels is not None:
-            glob_features = rsc(
-                features = glob_features,
-                scores = logits,
-                labels = gt_labels,
-                retain_p = 1.0 - self.self_challenging_cfg.drop_p,
-                retain_batch = 1.0 - self.self_challenging_cfg.drop_batch_p
-            )
-=======
         with autocast(enabled=self.mix_precision):
             if self.input_IN is not None:
                 x = self.input_IN(x)
 
             y = self.extract_features(x)
-            if return_featuremaps:
+            if return_featuremaps and not self.is_classification():
                 return y
 
             with no_nncf_head_context():
@@ -243,21 +224,15 @@
                     retain_p = 1.0 - self.self_challenging_cfg.drop_p,
                     retain_batch = 1.0 - self.self_challenging_cfg.drop_batch_p
                 )
->>>>>>> e0513b4a
-
-                with EvalModeSetter([self.output], m_type=(nn.BatchNorm1d, nn.BatchNorm2d)):
-                    _, logits = self.infer_head(x, skip_pool=True)
-
-<<<<<<< HEAD
-        if return_featuremaps and self.is_classification():
-            return [(logits, y, glob_features)]
-
-        if not self.training and self.is_classification():
-            return [logits]
-=======
+
+            with EvalModeSetter([self.output], m_type=(nn.BatchNorm1d, nn.BatchNorm2d)):
+                _, logits = self.infer_head(x, skip_pool=True)
+
+            if return_featuremaps and self.is_classification():
+                return [(logits, y, glob_features)]
+
             if not self.training and self.is_classification():
                 return [logits]
->>>>>>> e0513b4a
 
             if get_embeddings:
                 out_data = [logits, glob_features]

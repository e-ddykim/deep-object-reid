from __future__ import division, print_function, absolute_import
import torch

from torchreid.data.sampler import build_train_sampler
from torchreid.data.datasets import init_image_dataset, init_video_dataset
from torchreid.data.transforms import build_transforms


class DataManager(object):
    r"""Base data manager.

    Args:
        sources (str or list): source dataset(s).
        targets (str or list, optional): target dataset(s). If not given,
            it equals to ``sources``.
        height (int, optional): target image height. Default is 256.
        width (int, optional): target image width. Default is 128.
        transforms (str or list of str, optional): transformations applied to model training.
            Default is 'random_flip'.
        norm_mean (list or None, optional): data mean. Default is None (use imagenet mean).
        norm_std (list or None, optional): data std. Default is None (use imagenet std).
        use_gpu (bool, optional): use gpu. Default is True.
    """

    def __init__(
        self,
        sources=None,
        targets=None,
        height=256,
        width=128,
        transforms='random_flip',
        norm_mean=None,
        norm_std=None,
        use_gpu=False
    ):
        self.source_groups = sources
        if self.source_groups is None:
            raise ValueError('sources must not be None')
        if isinstance(self.source_groups, str):
            self.source_groups = [[self.source_groups]]
        self.sources = [s for group in self.source_groups for s in group]

        self.targets = targets
        if self.targets is None:
            self.targets = self.sources
        if isinstance(self.targets, str):
            self.targets = [self.targets]

        self.height = height
        self.width = width
        self.transform_tr, self.transform_te = build_transforms(
            self.height,
            self.width,
            transforms=transforms,
            norm_mean=norm_mean,
            norm_std=norm_std
        )

        self.use_gpu = (torch.cuda.is_available() and use_gpu)

    @property
    def num_train_pids(self):
        """Returns the number of training person identities."""
        return self._num_train_pids

    @property
    def num_train_cams(self):
        """Returns the number of training cameras."""
        return self._num_train_cams

<<<<<<< HEAD
    @property
    def data_counts(self):
        """Returns the number of samples for each ID."""
        return self._data_counts

    def return_query_and_gallery_by_name(self, name):
=======
    def fetch_test_loaders(self, name):
>>>>>>> b2e956ca
        """Returns query and gallery of a test dataset, each containing
        tuples of (img_path(s), pid, camid).

        Args:
            name (str): dataset name.
        """
        query_loader = self.test_dataset[name]['query']
        gallery_loader = self.test_dataset[name]['gallery']
        return query_loader, gallery_loader

    def preprocess_pil_img(self, img):
        """Transforms a PIL image to torch tensor for testing."""
        return self.transform_te(img)

    @staticmethod
    def build_dataset_map(groups):
        out_data = dict()
        for group_id, group in enumerate(groups):
            for name in group:
                out_data[name] = group_id

        return out_data

    @staticmethod
    def to_ordered_list(dict_data):
        keys = sorted(dict_data.keys())
        out_data = [dict_data[key] for key in keys]

        return out_data


class ImageDataManager(DataManager):
    r"""Image data manager.

    Args:
        root (str): root path to datasets.
        sources (str or list): source dataset(s).
        targets (str or list, optional): target dataset(s). If not given,
            it equals to ``sources``.
        height (int, optional): target image height. Default is 256.
        width (int, optional): target image width. Default is 128.
        transforms (str or list of str, optional): transformations applied to model training.
            Default is 'random_flip'.
        norm_mean (list or None, optional): data mean. Default is None (use imagenet mean).
        norm_std (list or None, optional): data std. Default is None (use imagenet std).
        use_gpu (bool, optional): use gpu. Default is True.
        combineall (bool, optional): combine train, query and gallery in a dataset for
            training. Default is False.
        batch_size_train (int, optional): number of images in a training batch. Default is 32.
        batch_size_test (int, optional): number of images in a test batch. Default is 32.
        workers (int, optional): number of workers. Default is 4.
        batch_num_instances (int, optional): number of instances per identity in a batch.
            Default is 4.
        train_sampler (str, optional): sampler. Default is RandomSampler.
        train_sampler_t (str, optional): sampler for target train loader. Default is RandomSampler.
        cuhk03_labeled (bool, optional): use cuhk03 labeled images.
            Default is False (defaul is to use detected images).
        cuhk03_classic_split (bool, optional): use the classic split in cuhk03.
            Default is False.
        market1501_500k (bool, optional): add 500K distractors to the gallery
            set in market1501. Default is False.

    Examples::

        datamanager = torchreid.data.ImageDataManager(
            root='path/to/reid-data',
            sources='market1501',
            height=256,
            width=128,
            batch_size_train=32,
            batch_size_test=100
        )

        # return train loader of source data
        train_loader = datamanager.train_loader

        # return test loader of target data
        test_loader = datamanager.test_loader
    """
    data_type = 'image'

    def __init__(
        self,
        root='',
        sources=None,
        targets=None,
        height=256,
        width=128,
        enable_masks=False,
        transforms='random_flip',
        norm_mean=None,
        norm_std=None,
        use_gpu=True,
        combineall=False,
        batch_size_train=32,
        batch_size_test=32,
        workers=4,
        train_sampler='RandomSampler',
<<<<<<< HEAD
        batch_num_instances=4,
        epoch_num_instances=-1,
=======
        train_sampler_t='RandomSampler',
>>>>>>> b2e956ca
        cuhk03_labeled=False,
        cuhk03_classic_split=False,
        market1501_500k=False,
    ):

        super(ImageDataManager, self).__init__(
            sources=sources,
            targets=targets,
            height=height,
            width=width,
            transforms=transforms,
            norm_mean=norm_mean,
            norm_std=norm_std,
            use_gpu=use_gpu
        )

        print('=> Loading train (source) dataset')
        train_dataset_ids_map = self.build_dataset_map(self.source_groups)

        train_dataset = []
        for name in self.sources:
            train_dataset.append(init_image_dataset(
                name,
                transform=self.transform_tr,
                mode='train',
                combineall=combineall,
                root=root,
                load_masks=enable_masks,
                dataset_id=train_dataset_ids_map[name],
                cuhk03_labeled=cuhk03_labeled,
                cuhk03_classic_split=cuhk03_classic_split,
                market1501_500k=market1501_500k,
            ))
        train_dataset = sum(train_dataset)

        self._data_counts = self.to_ordered_list(train_dataset.data_counts)
        self._num_train_pids = self.to_ordered_list(train_dataset.num_train_pids)
        self._num_train_cams = self.to_ordered_list(train_dataset.num_train_cams)
        assert isinstance(self._num_train_pids, list)
        assert isinstance(self._num_train_cams, list)
        assert len(self._num_train_pids) == len(self._num_train_cams)

        self.train_loader = torch.utils.data.DataLoader(
            train_dataset,
            sampler=build_train_sampler(
                train_dataset.train,
                train_sampler,
                batch_size=batch_size_train,
                batch_num_instances=batch_num_instances,
                epoch_num_instances=epoch_num_instances,
            ),
            batch_size=batch_size_train,
            shuffle=False,
            num_workers=workers,
            pin_memory=self.use_gpu,
            drop_last=True
        )

<<<<<<< HEAD
=======
        self.train_loader_t = None
        if load_train_targets:
            # check if sources and targets are identical
            assert len(set(self.sources) & set(self.targets)) == 0, \
                'sources={} and targets={} must not have overlap'.format(self.sources, self.targets)

            print('=> Loading train (target) dataset')
            trainset_t = []
            for name in self.targets:
                trainset_t_ = init_image_dataset(
                    name,
                    transform=self.transform_tr,
                    mode='train',
                    combineall=False, # only use the training data
                    root=root,
                    split_id=split_id,
                    cuhk03_labeled=cuhk03_labeled,
                    cuhk03_classic_split=cuhk03_classic_split,
                    market1501_500k=market1501_500k
                )
                trainset_t.append(trainset_t_)
            trainset_t = sum(trainset_t)

            self.train_loader_t = torch.utils.data.DataLoader(
                trainset_t,
                sampler=build_train_sampler(
                    trainset_t.train,
                    train_sampler_t,
                    batch_size=batch_size_train,
                    num_instances=num_instances
                ),
                batch_size=batch_size_train,
                shuffle=False,
                num_workers=workers,
                pin_memory=self.use_gpu,
                drop_last=True
            )

>>>>>>> b2e956ca
        print('=> Loading test (target) dataset')
        self.test_loader = {name: {'query': None, 'gallery': None} for name in self.targets}
        self.test_dataset = {name: {'query': None, 'gallery': None} for name in self.targets}

        for name in self.targets:
            # build query loader
            query_dataset = init_image_dataset(
                name,
                transform=self.transform_te,
                mode='query',
                combineall=combineall,
                root=root,
                cuhk03_labeled=cuhk03_labeled,
                cuhk03_classic_split=cuhk03_classic_split,
                market1501_500k=market1501_500k
            )
            self.test_loader[name]['query'] = torch.utils.data.DataLoader(
                query_dataset,
                batch_size=batch_size_test,
                shuffle=False,
                num_workers=workers,
                pin_memory=self.use_gpu,
                drop_last=False
            )

            # build gallery loader
            gallery_dataset = init_image_dataset(
                name,
                transform=self.transform_te,
                mode='gallery',
                combineall=combineall,
                verbose=False,
                root=root,
                cuhk03_labeled=cuhk03_labeled,
                cuhk03_classic_split=cuhk03_classic_split,
                market1501_500k=market1501_500k
            )
            self.test_loader[name]['gallery'] = torch.utils.data.DataLoader(
                gallery_dataset,
                batch_size=batch_size_test,
                shuffle=False,
                num_workers=workers,
                pin_memory=self.use_gpu,
                drop_last=False
            )

            self.test_dataset[name]['query'] = query_dataset.query
            self.test_dataset[name]['gallery'] = gallery_dataset.gallery

        print('\n')
        print('  **************** Summary ****************')
        print('  source            : {}'.format(self.sources))
        print('  # source datasets : {}'.format(len(self.sources)))
        print('  # source ids      : {}'.format(sum(self.num_train_pids)))
        print('  # source images   : {}'.format(len(train_dataset)))
        print('  # source cameras  : {}'.format(sum(self.num_train_cams)))
        print('  target            : {}'.format(self.targets))
        print('  *****************************************')
        print('\n')


class VideoDataManager(DataManager):
    r"""Video data manager.

    Args:
        root (str): root path to datasets.
        sources (str or list): source dataset(s).
        targets (str or list, optional): target dataset(s). If not given,
            it equals to ``sources``.
        height (int, optional): target image height. Default is 256.
        width (int, optional): target image width. Default is 128.
        transforms (str or list of str, optional): transformations applied to model training.
            Default is 'random_flip'.
        norm_mean (list or None, optional): data mean. Default is None (use imagenet mean).
        norm_std (list or None, optional): data std. Default is None (use imagenet std).
        use_gpu (bool, optional): use gpu. Default is True.
        combineall (bool, optional): combine train, query and gallery in a dataset for
            training. Default is False.
        batch_size_train (int, optional): number of tracklets in a training batch. Default is 3.
        batch_size_test (int, optional): number of tracklets in a test batch. Default is 3.
        workers (int, optional): number of workers. Default is 4.
        batch_num_instances (int, optional): number of instances per identity in a batch.
            Default is 4.
        train_sampler (str, optional): sampler. Default is RandomSampler.
        seq_len (int, optional): how many images to sample in a tracklet. Default is 15.
        sample_method (str, optional): how to sample images in a tracklet. Default is "evenly".
            Choices are ["evenly", "random", "all"]. "evenly" and "random" will sample ``seq_len``
            images in a tracklet while "all" samples all images in a tracklet, where the batch size
            needs to be set to 1.

    Examples::

        datamanager = torchreid.data.VideoDataManager(
            root='path/to/reid-data',
            sources='mars',
            height=256,
            width=128,
            batch_size_train=3,
            batch_size_test=3,
            seq_len=15,
            sample_method='evenly'
        )

        # return train loader of source data
        train_loader = datamanager.train_loader

        # return test loader of target data
        test_loader = datamanager.test_loader

    .. note::
        The current implementation only supports image-like training. Therefore, each image in a
        sampled tracklet will undergo independent transformation functions. To achieve tracklet-aware
        training, you need to modify the transformation functions for video reid such that each function
        applies the same operation to all images in a tracklet to keep consistency.
    """
    data_type = 'video'

    def __init__(
        self,
        root='',
        sources=None,
        targets=None,
        height=256,
        width=128,
        transforms='random_flip',
        norm_mean=None,
        norm_std=None,
        use_gpu=True,
        combineall=False,
        batch_size_train=3,
        batch_size_test=3,
        workers=4,
        batch_num_instances=4,
        train_sampler='RandomSampler',
        seq_len=15,
        sample_method='evenly'
    ):

        super(VideoDataManager, self).__init__(
            sources=sources,
            targets=targets,
            height=height,
            width=width,
            transforms=transforms,
            norm_mean=norm_mean,
            norm_std=norm_std,
            use_gpu=use_gpu
        )

        print('=> Loading train (source) dataset')
        trainset = []
        for name in self.sources:
            trainset_ = init_video_dataset(
                name,
                transform=self.transform_tr,
                mode='train',
                combineall=combineall,
                root=root,
                seq_len=seq_len,
                sample_method=sample_method
            )
            trainset.append(trainset_)
        trainset = sum(trainset)

        self._num_train_pids = trainset.num_train_pids
        self._num_train_cams = trainset.num_train_cams

        train_sampler = build_train_sampler(
            trainset.train,
            train_sampler,
            batch_size=batch_size_train,
            batch_num_instances=batch_num_instances
        )

        self.train_loader = torch.utils.data.DataLoader(
            trainset,
            sampler=train_sampler,
            batch_size=batch_size_train,
            shuffle=False,
            num_workers=workers,
            pin_memory=self.use_gpu,
            drop_last=True
        )

        print('=> Loading test (target) dataset')
        self.test_loader = {
            name: {
                'query': None,
                'gallery': None
            }
            for name in self.targets
        }
        self.test_dataset = {
            name: {
                'query': None,
                'gallery': None
            }
            for name in self.targets
        }

        for name in self.targets:
            # build query loader
            queryset = init_video_dataset(
                name,
                transform=self.transform_te,
                mode='query',
                combineall=combineall,
                root=root,
                seq_len=seq_len,
                sample_method=sample_method
            )
            self.test_loader[name]['query'] = torch.utils.data.DataLoader(
                queryset,
                batch_size=batch_size_test,
                shuffle=False,
                num_workers=workers,
                pin_memory=self.use_gpu,
                drop_last=False
            )

            # build gallery loader
            galleryset = init_video_dataset(
                name,
                transform=self.transform_te,
                mode='gallery',
                combineall=combineall,
                verbose=False,
                root=root,
                seq_len=seq_len,
                sample_method=sample_method
            )
            self.test_loader[name]['gallery'] = torch.utils.data.DataLoader(
                galleryset,
                batch_size=batch_size_test,
                shuffle=False,
                num_workers=workers,
                pin_memory=self.use_gpu,
                drop_last=False
            )

            self.test_dataset[name]['query'] = queryset.query
            self.test_dataset[name]['gallery'] = galleryset.gallery

        print('\n')
        print('  **************** Summary ****************')
        print('  source             : {}'.format(self.sources))
        print('  # source datasets  : {}'.format(len(self.sources)))
        print('  # source ids       : {}'.format(self.num_train_pids))
        print('  # source tracklets : {}'.format(len(trainset)))
        print('  # source cameras   : {}'.format(self.num_train_cams))
        print('  target             : {}'.format(self.targets))
        print('  *****************************************')
        print('\n')<|MERGE_RESOLUTION|>--- conflicted
+++ resolved
@@ -68,16 +68,12 @@
         """Returns the number of training cameras."""
         return self._num_train_cams
 
-<<<<<<< HEAD
     @property
     def data_counts(self):
         """Returns the number of samples for each ID."""
         return self._data_counts
 
     def return_query_and_gallery_by_name(self, name):
-=======
-    def fetch_test_loaders(self, name):
->>>>>>> b2e956ca
         """Returns query and gallery of a test dataset, each containing
         tuples of (img_path(s), pid, camid).
 
@@ -176,12 +172,8 @@
         batch_size_test=32,
         workers=4,
         train_sampler='RandomSampler',
-<<<<<<< HEAD
         batch_num_instances=4,
         epoch_num_instances=-1,
-=======
-        train_sampler_t='RandomSampler',
->>>>>>> b2e956ca
         cuhk03_labeled=False,
         cuhk03_classic_split=False,
         market1501_500k=False,
@@ -240,47 +232,6 @@
             drop_last=True
         )
 
-<<<<<<< HEAD
-=======
-        self.train_loader_t = None
-        if load_train_targets:
-            # check if sources and targets are identical
-            assert len(set(self.sources) & set(self.targets)) == 0, \
-                'sources={} and targets={} must not have overlap'.format(self.sources, self.targets)
-
-            print('=> Loading train (target) dataset')
-            trainset_t = []
-            for name in self.targets:
-                trainset_t_ = init_image_dataset(
-                    name,
-                    transform=self.transform_tr,
-                    mode='train',
-                    combineall=False, # only use the training data
-                    root=root,
-                    split_id=split_id,
-                    cuhk03_labeled=cuhk03_labeled,
-                    cuhk03_classic_split=cuhk03_classic_split,
-                    market1501_500k=market1501_500k
-                )
-                trainset_t.append(trainset_t_)
-            trainset_t = sum(trainset_t)
-
-            self.train_loader_t = torch.utils.data.DataLoader(
-                trainset_t,
-                sampler=build_train_sampler(
-                    trainset_t.train,
-                    train_sampler_t,
-                    batch_size=batch_size_train,
-                    num_instances=num_instances
-                ),
-                batch_size=batch_size_train,
-                shuffle=False,
-                num_workers=workers,
-                pin_memory=self.use_gpu,
-                drop_last=True
-            )
-
->>>>>>> b2e956ca
         print('=> Loading test (target) dataset')
         self.test_loader = {name: {'query': None, 'gallery': None} for name in self.targets}
         self.test_dataset = {name: {'query': None, 'gallery': None} for name in self.targets}
